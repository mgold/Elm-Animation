{- In this example, rather than steadily counting time and replacing animations, we rock time back and forth and
   maintain the same animations. A naive implementation, shown as the top panel, reverses direction immediately, rather
   than slowing down first. A more advanced implementation animates time itself: rather than always adding or
   subtracting the timestep, it interpolates between a factor or -1 and 1. (It only does this if the animation is
   interrupted; if it is restarted after completing it works identitcally to the naive version, to avoid lag at the
   start.)

   Click the mouse to trigger the animation. If you cick rapidly, the second panel looks a lot better.
-}


module Main exposing (..)

import Color exposing (Color)
import Element as E exposing (Element)
import Task
import Time exposing (Time, second)
import Mouse
import Window
import Html exposing (program)
import AnimationFrame
import Animation exposing (..)


width =
    animation 0 |> from 10 |> to 300 |> duration (0.67 * second)


height =
    animation 0 |> from 10 |> to 200 |> duration (0.67 * second) |> delay (0.33 * second)


color =
    animation 0 |> duration second


type alias Model =
    { trueClock : Time
    , arisClock :
        Time
        -- Aristotelian and Newtonian clocks
    , newtClock : Time
    , forward : Bool
    , newtFactor : Animation
    , windowSize : Window.Size
    }


model0 : Model
model0 =
    Model 0 0 0 False (static -1) (Window.Size 0 0)


type Msg
    = Tick Time
    | Resize Window.Size
    | Click
    | NoOp


subs : Sub Msg
subs =
    Sub.batch
        [ Mouse.clicks (always Click)
        , AnimationFrame.diffs Tick
        ]


animateRev =
    animation 0 |> from 1 |> to -1 |> duration (0.2 * second)


animateFwd =
    animation 0 |> from -1 |> to 1 |> duration (0.2 * second)


update : Msg -> Model -> Model
update action model =
    case action of
        NoOp ->
            model

        Resize size ->
            { model | windowSize = size }

        Tick dt ->
            let
                newTrueClock =
                    model.trueClock + dt
            in
                { model
                    | trueClock = newTrueClock
                    , arisClock =
                        model.arisClock
                            + dt
                            * (if model.forward then
                                1
                               else
                                -1
                              )
                        -- always 1 or -1
                    , newtClock =
                        model.newtClock + dt * (animate newTrueClock model.newtFactor)
                        -- often between 1 or -1
                }

        Click ->
            if model.forward then
                { model
                    | forward = False
                    , newtFactor =
                        if
                            model.newtClock > second
                            -- skip tweening if restarting animation from rest
                        then
                            static -1
                        else
                            animateRev |> delay model.trueClock
                    , arisClock =
                        min model.arisClock second
                        -- reset clocks that have gotten really big
                    , newtClock =
                        min model.newtClock second
                        -- but keep them if we're still animating
                }
            else
                { model
                    | forward =
                        True
                        -- works exactly opposite the other case
                    , newtFactor =
                        if model.newtClock < 0 then
                            static 1
                        else
                            animateFwd |> delay model.trueClock
                    , arisClock = max model.arisClock 0
                    , newtClock = max model.newtClock 0
                }


lerp from to v =
    from + (to - from) * v


lerp_ from to v =
    round (lerp (toFloat from) (toFloat to) v)


colorEase from to v =
    let
        ( rgb1, rgb2 ) =
            ( Color.toRgb from, Color.toRgb to )

        ( r1, g1, b1, a1 ) =
            ( rgb1.red, rgb1.green, rgb1.blue, rgb1.alpha )

        ( r2, g2, b2, a2 ) =
            ( rgb2.red, rgb2.green, rgb2.blue, rgb2.alpha )
    in
        Color.rgba (lerp_ r1 r2 v) (lerp_ g1 g2 v) (lerp_ b1 b2 v) (lerp a1 a2 v)


easeColor : Float -> Color
easeColor =
    colorEase Color.purple (Color.rgb 74 178 182)


padding : Element
padding =
    E.spacer 50 50


render : Time -> Element
render clock =
    let
        wid =
            animate clock width |> round

        hei =
            animate clock height |> round

        clr =
            animate clock color |> easeColor
    in
        E.spacer wid hei |> E.color clr


scene : Model -> Element
scene { arisClock, newtClock } =
<<<<<<< HEAD
    padding
        `E.beside`
            E.flow E.down
                [ padding
                , render arisClock
                , E.spacer 1 <| round <| getTo height - animate arisClock height
                  -- keep top of second panel fixed
                , padding
                , render newtClock
                ]
=======
    E.beside padding <|
        E.flow
            E.down
            [ padding
            , render arisClock
            , E.spacer 1 <| round <| getTo height - animate arisClock height
              -- keep top of second panel fixed
            , padding
            , render newtClock
            ]
>>>>>>> b5b700a2


main =
    program
        { init = ( model0, Task.perform Resize Window.size )
        , update = (\msg model -> ( update msg model, Cmd.none ))
        , subscriptions = always subs
        , view = scene >> E.toHtml
        }<|MERGE_RESOLUTION|>--- conflicted
+++ resolved
@@ -187,18 +187,6 @@
 
 scene : Model -> Element
 scene { arisClock, newtClock } =
-<<<<<<< HEAD
-    padding
-        `E.beside`
-            E.flow E.down
-                [ padding
-                , render arisClock
-                , E.spacer 1 <| round <| getTo height - animate arisClock height
-                  -- keep top of second panel fixed
-                , padding
-                , render newtClock
-                ]
-=======
     E.beside padding <|
         E.flow
             E.down
@@ -209,7 +197,6 @@
             , padding
             , render newtClock
             ]
->>>>>>> b5b700a2
 
 
 main =
