module BarChart exposing (..)

{-| This module demonstrates bars that grow at a constant speed, even though they have different lengths.
-}

import Color exposing (gray, red)
import Element exposing (Element, flow, down, right, spacer, color)
import Time exposing (Time)
import Random
import Html exposing (program)
import AnimationFrame exposing (diffs)
import Animation exposing (..)


data : List Int
data =
    let
        gen =
            Random.int 1 12 |> Random.list 20

        seed =
            Random.initialSeed 42000
    in
<<<<<<< HEAD
        Random.step gen seed |> fst
=======
        Random.step gen seed |> Tuple.first
>>>>>>> b5b700a2


animations : List Animation
animations =
    List.scanl
        (\val prev -> prev |> to val |> delay (timeRemaining 0 prev))
        (static 0 |> speed 0.5)
        -- size up to bar length now for smoother animation
        (List.map (\x -> toFloat x * 80) data)


render1 : Int -> Element
render1 x =
    flow
        down
        [ spacer 1 10
        , flow
            right
            [ spacer x 30 |> color gray
            , spacer
                (if x == 0 then
                    0
                 else
                    1
                )
                30
                |> color red
            ]
        ]


render : List Animation -> Time -> Element
render anims t =
    flow
        right
        [ spacer 40 1
        , flow down <| List.map ((animate t) >> round >> render1) anims
        ]


renderClosure =
    render animations


main =
    program
        { init = ( 0, Cmd.none )
        , update = \dt t -> ( t + dt, Cmd.none )
        , subscriptions = (\model -> diffs identity)
        , view = renderClosure >> Element.toHtml
        }<|MERGE_RESOLUTION|>--- conflicted
+++ resolved
@@ -21,11 +21,7 @@
         seed =
             Random.initialSeed 42000
     in
-<<<<<<< HEAD
-        Random.step gen seed |> fst
-=======
         Random.step gen seed |> Tuple.first
->>>>>>> b5b700a2
 
 
 animations : List Animation
